import pandas as pd
from utils.logger import get_logger
from utils.custom_exception import CustomException

logger = get_logger(__name__)

class DataValidator:
<<<<<<< HEAD
    REQUIRED_COLUMNS = ['Model', 'Selling Price']
    OPTIONAL_COLUMNS = ['Brand', 'Color', 'Memory', 'Storage', 'Rating', 'Original Price']
=======
    REQUIRED_COLUMNS = ['product_title', 'review']
>>>>>>> 908e27fb

    def __init__(self, df: pd.DataFrame):
        """
        Initialize DataValidator with a DataFrame.
        Args:
            df: pandas DataFrame from Flipkart_Mobiles.csv.
        Raises:
            CustomException: If input is not a pandas DataFrame.
        """
        if not isinstance(df, pd.DataFrame):
            logger.error(f"Invalid input type: {type(df)}, expected pandas DataFrame")
            raise CustomException("Invalid input", "Input must be a pandas DataFrame")
        self.df = df.copy()
<<<<<<< HEAD
        logger.debug("DataValidator initialized with DataFrame")

    def run_all_validations(self, drop_missing=True, chunksize=10000) -> pd.DataFrame:
        """
        Run all validations on the DataFrame, processing in chunks for scalability.
        Args:
            drop_missing: If True, drop rows with missing/empty required columns.
            chunksize: Number of rows to process per chunk for large datasets.
        Returns:
            pd.DataFrame: Validated DataFrame.
        Raises:
            CustomException: If validation fails.
        """
        try:
            self._validate_columns()
            if chunksize:
                # Process large DataFrames in chunks
                chunks = []
                for chunk in pd.read_csv(self.df if isinstance(self.df, str) else self.df.to_csv(index=False), 
                                        chunksize=chunksize, encoding="utf-8", on_bad_lines="skip"):
                    chunk = self._validate_chunk(chunk, drop_missing)
                    chunks.append(chunk)
                self.df = pd.concat(chunks, ignore_index=True) if chunks else pd.DataFrame()
            else:
                self._validate_missing_values(drop_missing)
                self._validate_data_types()
            logger.info({"message": "All validations completed successfully", "row_count": len(self.df)})
            return self.df
        except Exception as e:
            logger.error({"message": "Data validation failed", "error": str(e)})
            raise CustomException("Data validation failed", str(e))

    def _validate_chunk(self, chunk: pd.DataFrame, drop_missing: bool) -> pd.DataFrame:
        """
        Validate a single chunk of the DataFrame.
        """
        chunk = chunk.copy()
        self._validate_missing_values(chunk, drop_missing)
        self._validate_data_types(chunk)
        return chunk

    def _validate_columns(self):
        """
        Check for required columns in the DataFrame.
        """
        missing_required = [col for col in self.REQUIRED_COLUMNS if col not in self.df.columns]
        if missing_required:
            logger.error({"message": "Missing required columns", "missing_columns": missing_required})
            raise CustomException("Missing required columns", f"Missing: {missing_required}")
        logger.info({"message": "Required columns validated", "columns": self.REQUIRED_COLUMNS})
        available_optional = [col for col in self.OPTIONAL_COLUMNS if col in self.df.columns]
        logger.debug({"message": "Optional columns detected", "columns": available_optional})

    def _validate_missing_values(self, df: pd.DataFrame, drop_missing=True):
        """
        Check for missing or empty values in required columns.
        """
        invalid_rows = df[self.REQUIRED_COLUMNS].isnull().any(axis=1) | \
                       (df[self.REQUIRED_COLUMNS].apply(lambda x: x.astype(str).str.strip() == '')).any(axis=1)
=======
    
    def validate_columns(self):
        missing_cols = [col for col in self.REQUIRED_COLUMNS if col not in self.df.columns]
        if missing_cols:
            raise CustomException(f"Missing required columns: {missing_cols}")
        logger.info("All required columns are present")
        return True

    def validate_missing_values(self, drop_missing=True):
        invalid_rows = self.df[self.REQUIRED_COLUMNS].isnull().any(axis=1) | \
                       (self.df[self.REQUIRED_COLUMNS].applymap(lambda x: str(x).strip() == '')).any(axis=1)
>>>>>>> 908e27fb
        num_invalid = invalid_rows.sum()
        if num_invalid > 0:
            logger.warning({"message": "Found invalid rows in required columns", "count": num_invalid})
            if drop_missing:
                df = df[~invalid_rows].reset_index(drop=True)
                logger.info({"message": "Dropped invalid rows", "dropped_count": num_invalid})
        else:
<<<<<<< HEAD
            logger.info({"message": "No missing or empty values in required columns"})
        self.df = df

    def _validate_data_types(self, df: pd.DataFrame = None):
        """
        Convert columns to string and strip whitespace.
        """
        df = df if df is not None else self.df
        for col in self.REQUIRED_COLUMNS + [c for c in self.OPTIONAL_COLUMNS if c in df.columns]:
            df[col] = df[col].astype(str).str.strip()
        logger.debug({"message": "Data types validated and converted to string"})
        if df is not self.df:
            return df
=======
            logger.info("No missing or empty values found")
        return self.df

    def validate_data_types(self):
        for col in self.REQUIRED_COLUMNS:
            self.df[col] = self.df[col].astype(str)
        logger.info("Data types validated and converted to string")
        return self.df

    def run_all_validations(self, drop_missing=True):
        try:
            self.validate_columns()
            self.validate_missing_values(drop_missing)
            self.validate_data_types()
            logger.info("All validations completed successfully")
            return self.df
        except Exception as e:
            raise CustomException("Data validation failed", e)
>>>>>>> 908e27fb
<|MERGE_RESOLUTION|>--- conflicted
+++ resolved
@@ -5,12 +5,8 @@
 logger = get_logger(__name__)
 
 class DataValidator:
-<<<<<<< HEAD
     REQUIRED_COLUMNS = ['Model', 'Selling Price']
     OPTIONAL_COLUMNS = ['Brand', 'Color', 'Memory', 'Storage', 'Rating', 'Original Price']
-=======
-    REQUIRED_COLUMNS = ['product_title', 'review']
->>>>>>> 908e27fb
 
     def __init__(self, df: pd.DataFrame):
         """
@@ -21,11 +17,10 @@
             CustomException: If input is not a pandas DataFrame.
         """
         if not isinstance(df, pd.DataFrame):
-            logger.error(f"Invalid input type: {type(df)}, expected pandas DataFrame")
+            logger.error({"message": "Invalid input type", "type": str(type(df))})
             raise CustomException("Invalid input", "Input must be a pandas DataFrame")
         self.df = df.copy()
-<<<<<<< HEAD
-        logger.debug("DataValidator initialized with DataFrame")
+        logger.debug({"message": "DataValidator initialized with DataFrame"})
 
     def run_all_validations(self, drop_missing=True, chunksize=10000) -> pd.DataFrame:
         """
@@ -41,7 +36,6 @@
         try:
             self._validate_columns()
             if chunksize:
-                # Process large DataFrames in chunks
                 chunks = []
                 for chunk in pd.read_csv(self.df if isinstance(self.df, str) else self.df.to_csv(index=False), 
                                         chunksize=chunksize, encoding="utf-8", on_bad_lines="skip"):
@@ -84,19 +78,6 @@
         """
         invalid_rows = df[self.REQUIRED_COLUMNS].isnull().any(axis=1) | \
                        (df[self.REQUIRED_COLUMNS].apply(lambda x: x.astype(str).str.strip() == '')).any(axis=1)
-=======
-    
-    def validate_columns(self):
-        missing_cols = [col for col in self.REQUIRED_COLUMNS if col not in self.df.columns]
-        if missing_cols:
-            raise CustomException(f"Missing required columns: {missing_cols}")
-        logger.info("All required columns are present")
-        return True
-
-    def validate_missing_values(self, drop_missing=True):
-        invalid_rows = self.df[self.REQUIRED_COLUMNS].isnull().any(axis=1) | \
-                       (self.df[self.REQUIRED_COLUMNS].applymap(lambda x: str(x).strip() == '')).any(axis=1)
->>>>>>> 908e27fb
         num_invalid = invalid_rows.sum()
         if num_invalid > 0:
             logger.warning({"message": "Found invalid rows in required columns", "count": num_invalid})
@@ -104,7 +85,6 @@
                 df = df[~invalid_rows].reset_index(drop=True)
                 logger.info({"message": "Dropped invalid rows", "dropped_count": num_invalid})
         else:
-<<<<<<< HEAD
             logger.info({"message": "No missing or empty values in required columns"})
         self.df = df
 
@@ -117,24 +97,4 @@
             df[col] = df[col].astype(str).str.strip()
         logger.debug({"message": "Data types validated and converted to string"})
         if df is not self.df:
-            return df
-=======
-            logger.info("No missing or empty values found")
-        return self.df
-
-    def validate_data_types(self):
-        for col in self.REQUIRED_COLUMNS:
-            self.df[col] = self.df[col].astype(str)
-        logger.info("Data types validated and converted to string")
-        return self.df
-
-    def run_all_validations(self, drop_missing=True):
-        try:
-            self.validate_columns()
-            self.validate_missing_values(drop_missing)
-            self.validate_data_types()
-            logger.info("All validations completed successfully")
-            return self.df
-        except Exception as e:
-            raise CustomException("Data validation failed", e)
->>>>>>> 908e27fb
+            return df